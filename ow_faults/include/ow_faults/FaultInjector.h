// The Notices and Disclaimers for Ocean Worlds Autonomy Testbed for Exploration
// Research and Simulation can be found in README.md in the root directory of
// this repository.

#ifndef FaultInjector_h
#define FaultInjector_h

#include <ctime>
#include <cstdlib>
#include <ros/ros.h>
#include <std_msgs/Float64.h>
#include <ow_faults/FaultsConfig.h>
#include "ow_faults/SystemFaults.h"
#include "ow_faults/ArmFaults.h"
#include "ow_faults/PowerFaults.h"
#include <ow_lander/lander_joints.h>
#include <sensor_msgs/JointState.h>
#include <unordered_map>


// This class injects simple message faults that don't need to be simulated
// at their source. Modified topics are prefixed with "/faults". This could be
// accomplished on the original topics, but, for example, in the case of
// /joint_states, this would require forking and modifying joint_state_publisher.
// Creating a modified version of the original message is simpler, and it
// leaves the original message intact in case we want to use it as part of a
// placeholder fault estimator.
class FaultInjector
{
public:
  FaultInjector(ros::NodeHandle node_handle);
  ~FaultInjector(){}

  void faultsConfigCb(ow_faults::FaultsConfig& faults, uint32_t level);

  enum Nominal { None=0 };

  enum ComponentFaults {
    // general
    Hardware=1, 
    //arm 
    TrajectoryGeneration=2, 
    Collision=3, 
    Estop=4, 
    PositionLimit=5, 
    TorqueLimit=6, 
    VelocityLimit=7, 
    NoForceData=8};

  enum SystemFaults {
    System=1, 
    ArmGoalError=2, 
    ArmExecutionError=4,
    TaskGoalError=8, 
    CamGoalError=16, 
    CamExecutionError=32, 
    PtGoalError=64, 
    PtExecutionError=128, 
    LanderExecutionError = 256};

private:
  float powerTemperatureOverloadValue;
  
<<<<<<< HEAD
  // renders new temperature when thermal power fault is re-triggered
  void setPowerTemperatureFaultValue(bool b_getTemp);
=======
  void setPowerTemperatureFaultValue(bool getTempBool);
>>>>>>> 6a055b8b

  // Output /faults/joint_states, a modified version of /joint_states, injecting
  // simple message faults that don't need to be simulated at their source.
  void jointStateCb(const sensor_msgs::JointStateConstPtr& msg);

  //Setting the correct values for system faults and arm faults messages
  void setSytemFaultsMessage(ow_faults::SystemFaults& msg, int value);
  void setArmFaultsMessage(ow_faults::ArmFaults& msg, int value);
  void setPowerFaultsMessage(ow_faults::PowerFaults& msg, int value);

  // Find an item in an std::vector or other find-able data structure, and
  // return its index. Return -1 if not found.
  template<typename group_t, typename item_t>
  int findPositionInGroup(const group_t& group, const item_t& item);

  // Get index from m_joint_index_map. If found, modify out_index and return
  // true. Otherwise, return false.
  bool findJointIndex(const unsigned int joint, unsigned int& out_index);

  ow_faults::FaultsConfig m_faults;

  // arm faults
  ros::Subscriber m_joint_state_sub;
  ros::Publisher m_joint_state_pub;

  // temporary placeholder publishers until power feautre is finished
  ros::Publisher m_fault_power_state_of_charge_pub;
  ros::Publisher m_fault_power_temp_pub;

  // publishers for sending ros messages for component failures
  ros::Publisher m_fault_status_pub;
  ros::Publisher m_arm_fault_status_pub;
  ros::Publisher m_power_fault_status_pub;

  // Map ow_lander::joint_t enum values to indices in JointState messages
  std::vector<unsigned int> m_joint_state_indices;
};


#endif<|MERGE_RESOLUTION|>--- conflicted
+++ resolved
@@ -61,12 +61,8 @@
 private:
   float powerTemperatureOverloadValue;
   
-<<<<<<< HEAD
   // renders new temperature when thermal power fault is re-triggered
-  void setPowerTemperatureFaultValue(bool b_getTemp);
-=======
   void setPowerTemperatureFaultValue(bool getTempBool);
->>>>>>> 6a055b8b
 
   // Output /faults/joint_states, a modified version of /joint_states, injecting
   // simple message faults that don't need to be simulated at their source.
