--- conflicted
+++ resolved
@@ -71,15 +71,9 @@
   msg.value = static_cast<uint>(value);
 }
 
-<<<<<<< HEAD
-// antenna work
-void FaultInjector::publishAntennaeFaults(const std_msgs::Float64& msg, bool encoder, bool torque, float& m_faultValue, ros::Publisher m_publisher){
-std_msgs::Float64 out_msg;
-=======
 void FaultInjector::publishAntennaeFaults(const std_msgs::Float64& msg, bool encoder, bool torque, float& m_faultValue, ros::Publisher& m_publisher){
   std_msgs::Float64 out_msg;
->>>>>>> 1bce1312
-
+  
   if (!(encoder || torque)) {
     m_faultValue = msg.data;
   }
