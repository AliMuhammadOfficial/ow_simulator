--- conflicted
+++ resolved
@@ -138,24 +138,16 @@
 
 // Note for torque sensor failure, we are finding whether or not the hardware faults for antenna are being triggered.
 // Given that, this is separate from the torque sensor implemented by Ussama.
-<<<<<<< HEAD
 void FaultInjector::antennaePanFaultCb(const std_msgs::Float64& msg){
   checkAntFaults();
-=======
-void FaultInjector::antennaPanFaultCb(const std_msgs::Float64& msg){
->>>>>>> 128f4b47
   publishAntennaeFaults(msg,
                         m_faults.ant_pan_encoder_failure,
                         m_faults.ant_pan_effort_failure,
                         m_fault_pan_value, m_fault_ant_pan_remapped_pub );
 }
 
-<<<<<<< HEAD
 void FaultInjector::antennaeTiltFaultCb(const std_msgs::Float64& msg){
   checkAntFaults();
-=======
-void FaultInjector::antennaTiltFaultCb(const std_msgs::Float64& msg){
->>>>>>> 128f4b47
   publishAntennaeFaults(msg,
                         m_faults.ant_tilt_encoder_failure,
                         m_faults.ant_tilt_effort_failure,
@@ -240,14 +232,10 @@
   }
 
   if (m_ant_fault){
-<<<<<<< HEAD
-    systemFaultsBitmask |= isPanTiltExecutionError;
-=======
     m_system_faults_bitset |= isPanTiltExecutionError;
     setComponentFaultsMessage(pt_faults_msg, hardwareFault);
   } else {
     m_system_faults_bitset &= ~isPanTiltExecutionError;
->>>>>>> 128f4b47
   }
 
   //arm faults
@@ -307,17 +295,14 @@
   publishSystemFaultsMessage();
 
   m_arm_fault_jpl_msg_pub.publish(arm_faults_msg);
-<<<<<<< HEAD
-  // m_antennae_fault_jpl_msg_pub.publish(pt_faults_msg);
-=======
-  m_antenna_fault_jpl_msg_pub.publish(pt_faults_msg);
+
+  //m_antenna_fault_jpl_msg_pub.publish(pt_faults_msg);
 }
 
 void FaultInjector::publishSystemFaultsMessage(){
   ow_faults::SystemFaults system_faults_msg;
   setBitsetFaultsMessage(system_faults_msg, m_system_faults_bitset);
   m_system_fault_jpl_msg_pub.publish(system_faults_msg);
->>>>>>> 128f4b47
 }
 
 void FaultInjector::distPitchFtSensorCb(const geometry_msgs::WrenchStamped& msg)
